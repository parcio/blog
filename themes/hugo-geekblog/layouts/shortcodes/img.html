{{- $source := ($.Page.Resources.ByType "image").GetMatch (printf "%s" (.Get "name")) }}
{{- $customAlt := .Get "alt" }}
{{- $customSize := .Get "size" | lower }}
{{- $lazyLoad := default (default true $.Site.Params.GeekblogImageLazyLoading) (.Get "lazy") }}

{{- with $source }}
  {{- $caption := default .Title $customAlt }}

  {{- $profile := (.Fill "180x180 Center").Permalink }}
  {{- $tiny := (.Resize "320x").Permalink }}
  {{- $small := (.Resize "600x").Permalink }}
  {{- $medium := (.Resize "1200x").Permalink }}
  {{- $large := (.Resize "1800x").Permalink }}

  {{- $size := dict "profile" $profile "tiny" $tiny "small" $small "medium" $medium "large" $large }}


  <div class="flex justify-center">
    <figure
      class="gblog-post__figure
      {{- if eq $customSize "profile" }}{{ print " gblog-post__figure--round" }}{{ end }}"
    >
      <a class="gblog-markdown__link--raw" href="{{ .Permalink }}">
        <picture>
          <source
            {{- with $customSize }}
              srcset="{{ index $size $customSize }}"
            {{- else }}
              srcset="{{ $size.small }} 600w, {{ $size.medium }} 1200w" sizes="100vw"
            {{- end }}
          />
          <img
            {{- if $lazyLoad }}{{ print " loading=\"lazy\"" | safeHTMLAttr }}{{- end }}
            src="{{ $size.large }}"
            alt="{{ $caption }}"
          />
        </picture>
      </a>
<<<<<<< HEAD
      {{ with $caption }}
        <figcaption>
          {{ . }}{{ with $source.Params.credits }} ({{ . | $.Page.RenderString }}){{ end }}
        </figcaption>
      {{ end }}
=======
      {{- if not (eq $customSize "profile") }}
        {{- with $caption }}
          <figcaption>
            {{ . }}
            {{- with $source.Params.credits }}
              {{ printf " (%s)" . | $.Page.RenderString }}
            {{- end }}
          </figcaption>
        {{- end }}
      {{- end }}
>>>>>>> feacf6f3
    </figure>
  </div>
{{- end }}<|MERGE_RESOLUTION|>--- conflicted
+++ resolved
@@ -36,13 +36,6 @@
           />
         </picture>
       </a>
-<<<<<<< HEAD
-      {{ with $caption }}
-        <figcaption>
-          {{ . }}{{ with $source.Params.credits }} ({{ . | $.Page.RenderString }}){{ end }}
-        </figcaption>
-      {{ end }}
-=======
       {{- if not (eq $customSize "profile") }}
         {{- with $caption }}
           <figcaption>
@@ -53,7 +46,6 @@
           </figcaption>
         {{- end }}
       {{- end }}
->>>>>>> feacf6f3
     </figure>
   </div>
 {{- end }}